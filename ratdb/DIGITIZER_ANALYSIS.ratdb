{
"name": "DIGITIZER_ANALYSIS",
"run_range": [0, 0],

// Lower/upper limits of pedestal window, in samples
"pedestal_window_low": 0,
"pedestal_window_high": 10,
"constant_fraction": 0.40,
// Time to look back after the peak in ns
"lookback": 20.0,
// Integration window, in samples
"integration_window_low": 4,
"integration_window_high": 10,
// Sliding integration window, in samples
"sliding_window_width": 10,
// Charge threshold to contribute to total charge
"sliding_window_thresh": 0.2,
// Threshold in mV
"voltage_threshold": -2.5,

// Run configuration
"apply_cable_offset": 0,
"zero_suppress": 1  // If true, do not keep digitPMTs if the waveform never passes threshold
}

{
"name": "DIGITIZER_ANALYSIS",
"index": "LognormalFit",
"run_range": [0, 0],

// Fit window, in ns
"fit_window_low": 10.0,
"fit_window_high": 15.0,
// Fit shape
"lognormal_shape": 0.15,
"lognormal_scale": 10.5,
}

{
"name": "DIGITIZER_ANALYSIS",
"index": "GaussianFit",
"run_range": [0, 0],

// Fit window, in ns
"fit_window_low": 10.0,
"fit_window_high": 15.0,

// Fit shape for gaussian
"gaussian_width": 1.5,
"gaussian_width_low": 0.5, // lower and upper limit for fitted sigma
"gaussian_width_high": 6.0,
}

{
"name": "DIGITIZER_ANALYSIS",
"index": "TSincInterpolation",
"run_range": [0, 0],

// Fit window, in ns
"fit_window_low": 10.0,
"fit_window_high": 15.0,

// Interpolation variables
"num_interp_points": 8,
"tapering_constant": 30.0,
"num_sinc_lobes": 6
}

{
"name": "DIGITIZER_ANALYSIS",
<<<<<<< HEAD
"index": "rsNNLS",
"run_range": [0, 0],

// Process only threshold crossing regions
"process_threshold_crossing": 1, // 0=no, 1=yes
"voltage_threshold": -2.5 // Voltage threshold for region detection (mV)

// Template configuration
"rsnnls_template_type": 0, // Template type: 0=lognormal, 1=gaussian

// LogNormal template parameters (used when rsnnls_template_type = 0)
"lognormal_scale": 10.5, // "m" parameter in Lognormal distribution
"lognormal_shape": 0.15, // "sigma" parameter in Lognormal distribution

// Gaussian template parameters (used when rsnnls_template_type = 1)  
"gaussian_width": 1.5, // Gaussian sigma parameter for SPE template

// Nominal charge of a single PE in pC. Used to determine the correct 
// normalization for a SPE waveform and to convert deconvolved weights to charge.
"vpe_charge": 1.6, 

// Dictionary matrix parameters
"upsampling_factor": 4.0, // Upsampling resolution factor for dictionary

// Algorithm parameters  
"max_iterations": 100000, // Maximum number of rsNNLS iterations
"nnls_tolerance": 1e-10, // NNLS convergence tolerance

// Thresholding parameters
"weight_threshold": 0.7, // Minimum weight for component significance
=======
"index": "LucyDDM",
"run_range": [0, 0],

// Shaping parameters used to generate the single PE waveform.
// Currently, LucyDDM only uses the Lognormal PE generation method.
"vpe_scale": 12.5, // "m" in Lognormal
"vpe_shape": 0.15, // "sigma" in Lognomral

// nominal charge of a single PE in pC. Used to determine the correct 
// normalization for a SPE waveform. Used to determine the correct 
// normalization for a SPE waveform, and also how to convert gaussians in the 
// deconvolved waveform to pC. 
"vpe_charge": 1.6, 

"internal_sampling_period": 0.5, // internal sampling period used for the deconvolution, in ns

// number of samples in the SPE Waveform. Note that Lognormal distributions 
// peak at `m`, i.e. vpe_scale. 
"vpe_nsamples": 60, 

// LucyDDM is sensitive to noise, and requires the waveform samples to be 
// strictly positive. All samples below this threshold (in mV) are set to zero.
"roi_threshold": 2, 

// Maximum number of LucyDDM iterations to run.
"max_iterations": 1000,

// If LucyDDM makes gain in Poisson Log-likelihood less than this value, it 
// will stop iterating.
"stopping_nll_diff": 1e-3,

// Height threshold for peak detection in the deconovlved waveform.
"peak_height_threshold": 0.05,
// Remove the hit if the charge is below this threshold.
"charge_threshold": 0.45,

// Peaks will be merged if the tiem difference between are below this threadhold, in ns.
"min_peak_distance": 4.5,

// if true, perform a final NPE estimation on all resolved wave packet in the deconvolved 
// waveform. Estimate the number of PEs in each packet using a gaussian PDF on charge.
// The mean of the single PE charge distribution is centered around `vpe_charge`.
"npe_estimate": true,
// Width of the single PE charge distribution, in pC.
"npe_estimate_charge_width": 0.4,
// Maximum number of PEs to consider in the NPE estimation.
"npe_estimate_max_pes": 10
>>>>>>> 652a52b9
}<|MERGE_RESOLUTION|>--- conflicted
+++ resolved
@@ -68,38 +68,6 @@
 
 {
 "name": "DIGITIZER_ANALYSIS",
-<<<<<<< HEAD
-"index": "rsNNLS",
-"run_range": [0, 0],
-
-// Process only threshold crossing regions
-"process_threshold_crossing": 1, // 0=no, 1=yes
-"voltage_threshold": -2.5 // Voltage threshold for region detection (mV)
-
-// Template configuration
-"rsnnls_template_type": 0, // Template type: 0=lognormal, 1=gaussian
-
-// LogNormal template parameters (used when rsnnls_template_type = 0)
-"lognormal_scale": 10.5, // "m" parameter in Lognormal distribution
-"lognormal_shape": 0.15, // "sigma" parameter in Lognormal distribution
-
-// Gaussian template parameters (used when rsnnls_template_type = 1)  
-"gaussian_width": 1.5, // Gaussian sigma parameter for SPE template
-
-// Nominal charge of a single PE in pC. Used to determine the correct 
-// normalization for a SPE waveform and to convert deconvolved weights to charge.
-"vpe_charge": 1.6, 
-
-// Dictionary matrix parameters
-"upsampling_factor": 4.0, // Upsampling resolution factor for dictionary
-
-// Algorithm parameters  
-"max_iterations": 100000, // Maximum number of rsNNLS iterations
-"nnls_tolerance": 1e-10, // NNLS convergence tolerance
-
-// Thresholding parameters
-"weight_threshold": 0.7, // Minimum weight for component significance
-=======
 "index": "LucyDDM",
 "run_range": [0, 0],
 
@@ -147,5 +115,38 @@
 "npe_estimate_charge_width": 0.4,
 // Maximum number of PEs to consider in the NPE estimation.
 "npe_estimate_max_pes": 10
->>>>>>> 652a52b9
+}
+
+{
+"name": "DIGITIZER_ANALYSIS",
+"index": "rsNNLS",
+"run_range": [0, 0],
+
+// Process only threshold crossing regions
+"process_threshold_crossing": 1, // 0=no, 1=yes
+"voltage_threshold": -2.5 // Voltage threshold for region detection (mV)
+
+// Template configuration
+"rsnnls_template_type": 0, // Template type: 0=lognormal, 1=gaussian
+
+// LogNormal template parameters (used when rsnnls_template_type = 0)
+"lognormal_scale": 10.5, // "m" parameter in Lognormal distribution
+"lognormal_shape": 0.15, // "sigma" parameter in Lognormal distribution
+
+// Gaussian template parameters (used when rsnnls_template_type = 1)  
+"gaussian_width": 1.5, // Gaussian sigma parameter for SPE template
+
+// Nominal charge of a single PE in pC. Used to determine the correct 
+// normalization for a SPE waveform and to convert deconvolved weights to charge.
+"vpe_charge": 1.6, 
+
+// Dictionary matrix parameters
+"upsampling_factor": 4.0, // Upsampling resolution factor for dictionary
+
+// Algorithm parameters  
+"max_iterations": 100000, // Maximum number of rsNNLS iterations
+"nnls_tolerance": 1e-10, // NNLS convergence tolerance
+
+// Thresholding parameters
+"weight_threshold": 0.7, // Minimum weight for component significance
 }