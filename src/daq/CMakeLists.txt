--- conflicted
+++ resolved
@@ -18,11 +18,8 @@
   src/WaveformAnalysisLognormal.cc
   src/WaveformAnalysisGaussian.cc
   src/WaveformAnalysisSinc.cc
-<<<<<<< HEAD
+  src/WaveformAnalysisLucyDDM.cc
   src/WaveformAnalysisRSNNLS.cc
-=======
-  src/WaveformAnalysisLucyDDM.cc
->>>>>>> 652a52b9
   )
 target_link_libraries(daq PUBLIC FFTW3::fftw3)
 # Set our include directories
