--- conflicted
+++ resolved
@@ -35,21 +35,13 @@
   // Calculate baseline in mV
   CalculatePedestal();
 
-<<<<<<< HEAD
   // Calculate peak in mV
   GetPeak();
-=======
-  double digit_time = CalculateTimeCFD();
-
-  // Get the total number of threshold crossings
-  GetNCrossings();
->>>>>>> 0962ba6b
 
   // Calculate the constant-fraction hit-time
   CalculateTimeCFD();
 
   // Get the total number of threshold crossings
-  // Also fills the contencts of wfm, for the fit.
   GetNCrossings();
 
   fTermOhms = fDigitizer->fTerminationOhms;
@@ -229,7 +221,6 @@
   Interpolate(v1, v2);
 
   double interpolated_time = double(fThresholdCrossing) * fTimeStep + fInterpolatedTime;
-<<<<<<< HEAD
 
   return interpolated_time;
 }
@@ -240,21 +231,6 @@
   */
   fVoltageCrossing = fConstFrac * fVoltagePeak;
   fDigitTime = CalculateThresholdCrossingTime();
-=======
-
-  return interpolated_time;
-}
-
-double WaveformAnalysis::CalculateTimeCFD() {
-  /*
-  Apply constant-fraction discriminator to digitized PMT waveforms.
-  */
-
-  // Calculate peak in mV
-  GetPeak();
-  fVoltageCrossing = fConstFrac * fVoltagePeak;
-  return CalculateThresholdCrossingTime();
->>>>>>> 0962ba6b
 }
 
 void WaveformAnalysis::Integrate() {
