#include <TFile.h>
#include <TTimeStamp.h>
#include <TTree.h>
#include <TVector3.h>

#include <RAT/DB.hh>
#include <RAT/DS/EV.hh>
#include <RAT/DS/MC.hh>
#include <RAT/DS/MCParticle.hh>
#include <RAT/DS/MCPMT.hh>
#include <RAT/DS/MCSummary.hh>
#include <RAT/DS/PMTInfo.hh>
#include <RAT/DS/Root.hh>
#include <RAT/DS/Run.hh>
#include <RAT/DS/RunStore.hh>
#include <RAT/OutNtupleProc.hh>
#include <iostream>
#include <numeric>
#include <sstream>
#include <string>
#include <vector>

namespace RAT {

OutNtupleProc::OutNtupleProc() : Processor("outntuple") {
  outputFile = nullptr;
  outputTree = nullptr;
  metaTree = nullptr;
  runBranch = new DS::Run();

  // Load options from the database
  DB *db = DB::Get();
  DBLinkPtr table = db->GetLink("IO", "NtupleProc");
  try {
    defaultFilename = table->GetS("default_output_filename");
    if (defaultFilename.find(".") == std::string::npos) {
      defaultFilename += ".ntuple.root";
    }
  } catch (DBNotFoundError &e) {
    defaultFilename = "output.ntuple.root";
  }
  try {
    options.tracking = table->GetZ("include_tracking");
    options.mcparticles = table->GetZ("include_mcparticles");
    options.pmthits = table->GetZ("include_pmthits");
    options.untriggered = table->GetZ("include_untriggered_events");
    options.mchits = table->GetZ("include_mchits");
  } catch (DBNotFoundError &e) {
    options.tracking = false;
    options.mcparticles = false;
    options.pmthits = true;
    options.untriggered = false;
    options.mchits = true;
  }
}

bool OutNtupleProc::OpenFile(std::string filename) {
  int i = 0;
  outputFile = TFile::Open(filename.c_str(), "RECREATE");
  // Meta Tree
  metaTree = new TTree("meta", "meta");
  metaTree->Branch("runId", &runId);
  metaTree->Branch("runType", &runType);
  metaTree->Branch("runTime", &runTime);
  metaTree->Branch("dsentries", &dsentries);
  metaTree->Branch("macro", &macro);
  metaTree->Branch("pmtType", &pmtType);
  metaTree->Branch("pmtId", &pmtId);
  metaTree->Branch("pmtX", &pmtX);
  metaTree->Branch("pmtY", &pmtY);
  metaTree->Branch("pmtZ", &pmtZ);
  metaTree->Branch("pmtU", &pmtU);
  metaTree->Branch("pmtV", &pmtV);
  metaTree->Branch("pmtW", &pmtW);
  dsentries = 0;
  // Data Tree
  outputTree = new TTree("output", "output");
  outputTree->Branch("mcx", &mcx);
  outputTree->Branch("mcy", &mcy);
  outputTree->Branch("mcz", &mcz);
  outputTree->Branch("mcu", &mcu);
  outputTree->Branch("mcv", &mcv);
  outputTree->Branch("mcw", &mcw);
  outputTree->Branch("mcke", &mcke);
  outputTree->Branch("mct", &mct);
  outputTree->Branch("evid", &evid);
  outputTree->Branch("subev", &subev);
  outputTree->Branch("nanotime", &nanotime);
  outputTree->Branch("mcparticlecount", &mcpcount);
  outputTree->Branch("mcpecount", &mcpecount);
  outputTree->Branch("nhits", &nhits);
  outputTree->Branch("mcnhits", &mcnhits);
  outputTree->Branch("scintEdep", &scintEdep);
  outputTree->Branch("scintEdepQuenched", &scintEdepQuenched);
  outputTree->Branch("scintPhotons", &scintPhotons);
  outputTree->Branch("remPhotons", &remPhotons);
  outputTree->Branch("cherPhotons", &cherPhotons);
  if (options.mcparticles) {
    outputTree->Branch("pdgcodes", &pdgcodes);
    outputTree->Branch("mcKEnergies", &mcKEnergies);
    outputTree->Branch("mcPosx", &mcPosx);
    outputTree->Branch("mcPosy", &mcPosy);
    outputTree->Branch("mcPosz", &mcPosz);
    outputTree->Branch("mcDirx", &mcDirx);
    outputTree->Branch("mcDiry", &mcDiry);
    outputTree->Branch("mcDirz", &mcDirz);
    outputTree->Branch("mcTime", &mcTime);
  }
  if (options.pmthits) {
    outputTree->Branch("hitPMTID", &hitPMTID);
    // Information about *first* hit on each PMT
    outputTree->Branch("hitPMTTime", &hitPMTTime);
    outputTree->Branch("hitPMTDigitizedTime", &hitPMTDigitizedTime);
    outputTree->Branch("hitPMTCharge", &hitPMTCharge);
    outputTree->Branch("hitPMTDigitizedCharge", &hitPMTDigitizedCharge);
  }
  if (options.mchits) {
    outputTree->Branch("mcPMTID", &mcpmtid);
    outputTree->Branch("mcPEIndex", &mcpeindex);
    outputTree->Branch("mcPETime", &mcpetime);
    outputTree->Branch("mcPEProcess", &mcpeprocess);
  }
  if (options.tracking) {
    outputTree->Branch("trackPDG", &trackPDG);
    outputTree->Branch("trackPosX", &trackPosX);
    outputTree->Branch("trackPosY", &trackPosY);
    outputTree->Branch("trackPosZ", &trackPosZ);
    outputTree->Branch("trackMomX", &trackMomX);
    outputTree->Branch("trackMomY", &trackMomY);
    outputTree->Branch("trackMomZ", &trackMomZ);
    outputTree->Branch("trackKE", &trackKE);
    outputTree->Branch("trackTime", &trackTime);
    outputTree->Branch("trackProcess", &trackProcess);
    metaTree->Branch("processCodeMap", &processCodeMap);
  }

  return true;
}

Processor::Result OutNtupleProc::DSEvent(DS::Root *ds) {
  if (!this->outputFile) {
    if (!OpenFile(this->defaultFilename.c_str())) {
      Log::Die("No output file specified");
    }
  }
  runBranch = DS::RunStore::GetRun(ds);
  ULong64_t stonano = 1000000000;
  dsentries++;
  // Clear the previous vectors
  pdgcodes.clear();
  mcKEnergies.clear();
  mcPosx.clear();
  mcPosy.clear();
  mcPosz.clear();
  mcDirx.clear();
  mcDiry.clear();
  mcDirz.clear();
  mcTime.clear();

  DS::MC *mc = ds->GetMC();
  TTimeStamp mcTTS = mc->GetUTC();
  ULong64_t mctime = static_cast<ULong64_t>(mcTTS.GetSec()) * stonano + static_cast<ULong64_t>(mcTTS.GetNanoSec());
  mcpcount = mc->GetMCParticleCount();
  for (int pid = 0; pid < mcpcount; pid++) {
    DS::MCParticle *particle = mc->GetMCParticle(pid);
    pdgcodes.push_back(particle->GetPDGCode());
    mcKEnergies.push_back(particle->GetKE());
    TVector3 mcpos = particle->GetPosition();
    TVector3 mcdir = particle->GetMomentum();
    mcPosx.push_back(mcpos.X());
    mcPosy.push_back(mcpos.Y());
    mcPosz.push_back(mcpos.Z());
    mcDirx.push_back(mcdir.X() / mcdir.Mag());
    mcDiry.push_back(mcdir.Y() / mcdir.Mag());
    mcDirz.push_back(mcdir.Z() / mcdir.Mag());
    mcTime.push_back(particle->GetTime());
  }
  mcx = mcPosx[0];
  mcy = mcPosy[0];
  mcz = mcPosz[0];
  mcu = mcDirx[0];
  mcv = mcDiry[0];
  mcw = mcDirz[0];
  mct = mcTime[0];
  mcke = accumulate(mcKEnergies.begin(), mcKEnergies.end(), 0.0);
  // Tracking
  if (options.tracking) {
    int nTracks = mc->GetMCTrackCount();
    // Clear previous event
    trackPDG.clear();
    trackPosX.clear();
    trackPosY.clear();
    trackPosZ.clear();
    trackMomX.clear();
    trackMomY.clear();
    trackMomZ.clear();
    trackKE.clear();
    trackTime.clear();
    trackProcess.clear();

    std::vector<double> xtrack, ytrack, ztrack;
    std::vector<double> pxtrack, pytrack, pztrack;
    std::vector<double> kinetic, localtime;
    std::vector<int> processMapID;
    for (int trk = 0; trk < nTracks; trk++) {
      DS::MCTrack *track = mc->GetMCTrack(trk);
      trackPDG.push_back(track->GetPDGCode());
      xtrack.clear();
      ytrack.clear();
      ztrack.clear();
      pxtrack.clear();
      pytrack.clear();
      pztrack.clear();
      kinetic.clear();
      localtime.clear();
      processMapID.clear();
      int nSteps = track->GetMCTrackStepCount();
      for (int stp = 0; stp < nSteps; stp++) {
        DS::MCTrackStep *step = track->GetMCTrackStep(stp);
        // Process
        std::string proc = step->GetProcess();
        if (processCodeMap.find(proc) == processCodeMap.end()) {
          processCodeMap[proc] = processCodeMap.size();
          processCodeIndex.push_back(processCodeMap.size() - 1);
          processName.push_back(proc);
        }
        processMapID.push_back(processCodeMap[proc]);
        TVector3 tv = step->GetEndpoint();
        TVector3 momentum = step->GetMomentum();
        kinetic.push_back(step->GetKE());
        localtime.push_back(step->GetLocalTime());
        xtrack.push_back(tv.X());
        ytrack.push_back(tv.Y());
        ztrack.push_back(tv.Z());
        pxtrack.push_back(momentum.X());
        pytrack.push_back(momentum.Y());
        pztrack.push_back(momentum.Z());
      }
      trackKE.push_back(kinetic);
      trackTime.push_back(localtime);
      trackPosX.push_back(xtrack);
      trackPosY.push_back(ytrack);
      trackPosZ.push_back(ztrack);
      trackMomX.push_back(pxtrack);
      trackMomY.push_back(pytrack);
      trackMomZ.push_back(pztrack);
      trackProcess.push_back(processMapID);
    }
  }

<<<<<<< HEAD
  mcpmtid.clear();
  mcpeindex.clear();
=======
  // MCSummary info
  RAT::DS::MCSummary *mcs = mc->GetMCSummary();
  scintEdep = mcs->GetTotalScintEdep();
  scintEdepQuenched = mcs->GetTotalScintEdepQuenched();
  scintPhotons = mcs->GetNumScintPhoton();
  remPhotons = mcs->GetNumReemitPhoton();
  cherPhotons = mcs->GetNumCerenkovPhoton();

  // MC hits and PE
>>>>>>> 9e9c64de
  mcpetime.clear();
  mcpeprocess.clear();

  mcnhits = mc->GetMCPMTCount();
  mcpecount = mc->GetNumPE();
  if (options.mchits){
    for (int ipmt = 0; ipmt < mc->GetMCPMTCount(); ipmt++){
      DS::MCPMT* mcpmt = mc->GetMCPMT(ipmt);
      mcpmtid.push_back(mcpmt->GetID());
      for (int ipe = 0; ipe < mcpmt->GetMCPhotonCount(); ipe++){
        mcpeindex.push_back(ipe);
        mcpetime.push_back(mcpmt->GetMCPhoton(ipe)->GetFrontEndTime());
        std::string process = mcpmt->GetMCPhoton(ipe)->GetCreatorProcess();
        if(strcmp(process.c_str(), "Cerenkov")==0){
          mcpeprocess.push_back(1);
        }
        else{
          mcpeprocess.push_back(0);
        }
      }
    }
  }

  // EV Branches
  for (subev = 0; subev < ds->GetEVCount(); subev++) {
    DS::EV *ev = ds->GetEV(subev);
    evid = ev->GetID();
    nanotime = static_cast<ULong64_t>(ev->GetCalibratedTriggerTime()) + mctime;

    auto fitVector = ev->GetFitResults();
    std::map<std::string, double *> fitvalues;
    std::map<std::string, bool *> fitvalids;
    std::map<std::string, int *> intFOMs;
    std::map<std::string, bool *> boolFOMs;
    std::map<std::string, double *> doubleFOMs;
    for (auto fit : fitVector) {
      std::string name = fit->GetFitterName();
      // Check the validity and write it out
      if (fit->GetEnablePosition()) {
        TVector3 pos = fit->GetPosition();
        fitvalues["x_" + name] = new double(pos.X());
        fitvalues["y_" + name] = new double(pos.Y());
        fitvalues["z_" + name] = new double(pos.Z());
        fitvalids["validposition_" + name] = new bool(fit->GetValidPosition());
      }
      if (fit->GetEnableDirection()) {
        TVector3 dir = fit->GetDirection();
        fitvalues["u_" + name] = new double(dir.X());
        fitvalues["v_" + name] = new double(dir.Y());
        fitvalues["w_" + name] = new double(dir.Z());
        fitvalids["validdirection_" + name] = new bool(fit->GetValidDirection());
      }
      if (fit->GetEnableEnergy()) {
        fitvalues["energy_" + name] = new double(fit->GetEnergy());
        fitvalids["validenergy" + name] = new bool(fit->GetValidEnergy());
      }
      if (fit->GetEnableTime()) {
        fitvalues["time_" + name] = new double(fit->GetTime());
        fitvalids["validtime" + name] = new bool(fit->GetValidTime());
      }
      // Figures of merit > 3 types
      for (auto const &[label, value] : fit->boolFiguresOfMerit) {
        boolFOMs[label + "_" + name] = new bool(value);
      }
      for (auto const &[label, value] : fit->intFiguresOfMerit) {
        intFOMs[label + "_" + name] = new int(value);
      }
      for (auto const &[label, value] : fit->doubleFiguresOfMerit) {
        doubleFOMs[label + "_" + name] = new double(value);
      }
    }
    // Write fitter values into TTree
    for (auto const &[label, value] : fitvalues) {
      this->SetBranchValue(label, value);
    }
    for (auto const &[label, value] : fitvalids) {
      this->SetBranchValue(label, value);
    }
    for (auto const &[label, value] : intFOMs) {
      this->SetBranchValue(label, value);
    }
    for (auto const &[label, value] : boolFOMs) {
      this->SetBranchValue(label, value);
    }
    for (auto const &[label, value] : doubleFOMs) {
      this->SetBranchValue(label, value);
    }
    nhits = ev->GetPMTCount();
    if (options.pmthits) {
      hitPMTID.clear();
      hitPMTTime.clear();
      hitPMTDigitizedTime.clear();
      hitPMTCharge.clear();
      hitPMTDigitizedCharge.clear();
      for (int pmtc = 0; pmtc < ev->GetPMTCount(); pmtc++) {
        double charge = ev->GetPMT(pmtc)->GetCharge();
        double hit_time = ev->GetPMT(pmtc)->GetTime();
        double digitized_time = ev->GetPMT(pmtc)->GetDigitizedTime();
        double digitized_charge = ev->GetPMT(pmtc)->GetDigitizedCharge();
        int pmtid = ev->GetPMT(pmtc)->GetID();
        hitPMTID.push_back(pmtid);
        hitPMTTime.push_back(hit_time);
        hitPMTDigitizedTime.push_back(digitized_time);
        hitPMTCharge.push_back(charge);
        hitPMTDigitizedCharge.push_back(digitized_charge);
      }
    }
    // Fill
    outputTree->Fill();
  }
  if (options.untriggered && ds->GetEVCount() == 0) {
    evid = -1;
    nanotime = mctime;
    if (options.pmthits) {
      hitPMTID.clear();
      hitPMTTime.clear();
      hitPMTDigitizedTime.clear();
      hitPMTCharge.clear();
      hitPMTDigitizedCharge.clear();
    }
    outputTree->Fill();
  }

  // Additional branches
  // for(auto& f : this->additionalBranches){
  //  f();
  //}
  // FIX THE ABOVE
  // int errorcode = outputTree->Fill();
  // if( errorcode < 0 )
  //{
  //  Log::Die(std::string("OutNtupleProc: Error fill ttree, check disk
  //  space"));
  //}
  return Processor::OK;
}

OutNtupleProc::~OutNtupleProc() {
  if (outputFile) {
    outputFile->cd();
    DS::PMTInfo *pmtinfo = runBranch->GetPMTInfo();
    for (int id = 0; id < pmtinfo->GetPMTCount(); id++) {
      int type = pmtinfo->GetType(id);
      TVector3 position = pmtinfo->GetPosition(id);
      TVector3 direction = pmtinfo->GetDirection(id);
      pmtType.push_back(type);
      pmtId.push_back(id);
      pmtX.push_back(position.X());
      pmtY.push_back(position.Y());
      pmtZ.push_back(position.Z());
      pmtU.push_back(direction.X());
      pmtV.push_back(direction.Y());
      pmtW.push_back(direction.Z());
    }
    runId = runBranch->GetID();
    runType = runBranch->GetType();
    // Converting to unix time
    ULong64_t stonano = 1000000000;
    TTimeStamp rootTime = runBranch->GetStartTime();
    runTime = static_cast<ULong64_t>(rootTime.GetSec()) * stonano + static_cast<ULong64_t>(rootTime.GetNanoSec());
    macro = Log::GetMacro();
    metaTree->Fill();
    metaTree->Write();
    outputTree->Write();
    /*
    TMap* dbtrace = Log::GetDBTraceMap();
    dbtrace->Write("db", TObject::kSingleKey);
    */
    // outputFile->Write(0, TObject::kOverwrite);
    outputFile->Close();
    delete outputFile;
  }
}

void OutNtupleProc::SetBranchValue(std::string name, double *value) {
  if (branchNames.find(name) != branchNames.end()) {
    outputTree->SetBranchAddress(name.c_str(), value);
  } else {
    branchNames.insert(name);
    outputTree->Branch(name.c_str(), value);
  }
}

void OutNtupleProc::SetBranchValue(std::string name, bool *value) {
  if (branchNames.find(name) != branchNames.end()) {
    outputTree->SetBranchAddress(name.c_str(), value);
  } else {
    branchNames.insert(name);
    outputTree->Branch(name.c_str(), value);
  }
}

void OutNtupleProc::SetBranchValue(std::string name, int *value) {
  if (branchNames.find(name) != branchNames.end()) {
    outputTree->SetBranchAddress(name.c_str(), value);
  } else {
    branchNames.insert(name);
    outputTree->Branch(name.c_str(), value);
  }
}

void OutNtupleProc::SetS(std::string param, std::string value) {
  if (param == "file") {
    this->defaultFilename = value;
  }
}

void OutNtupleProc::SetI(std::string param, int value) {
  if (param == "include_tracking") {
    options.tracking = value ? true : false;
  }
  if (param == "include_mcparticles") {
    options.mcparticles = value ? true : false;
  }
  if (param == "include_pmthits") {
    options.pmthits = value ? true : false;
  }
  if (param == "include_untriggered_events") {
    options.untriggered = value ? true : false;
  }
  if (param == "include_mchits") {
    options.mchits = value ? true : false;
  }
}
}  // namespace RAT<|MERGE_RESOLUTION|>--- conflicted
+++ resolved
@@ -248,10 +248,6 @@
     }
   }
 
-<<<<<<< HEAD
-  mcpmtid.clear();
-  mcpeindex.clear();
-=======
   // MCSummary info
   RAT::DS::MCSummary *mcs = mc->GetMCSummary();
   scintEdep = mcs->GetTotalScintEdep();
@@ -261,7 +257,6 @@
   cherPhotons = mcs->GetNumCerenkovPhoton();
 
   // MC hits and PE
->>>>>>> 9e9c64de
   mcpetime.clear();
   mcpeprocess.clear();
 
