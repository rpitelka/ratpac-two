/** @file GLG4PMTOpticalModel.cc
  Defines a FastSimulationModel class for handling optical photon
  interactions with PMT: partial reflection, transmission, absorption,
  and hit generation.

  This file is part of the GenericLAND software library.
  $Id: GLG4PMTOpticalModel.cc,v 1.2 2005/08/31 17:49:58 volsung Exp $

  @author Glenn Horton-Smith, March 20, 2001.
  @author Dario Motta, Feb. 23 2005: Formalism light interaction with
  photocathode.
  */

#include "RAT/GLG4PMTOpticalModel.hh"

#include <CLHEP/Units/PhysicalConstants.h>
#include <CLHEP/Units/SystemOfUnits.h>
#include <TMath.h>

#include <RAT/Log.hh>
#include <RAT/PhotonThinning.hh>
#include <complex>

#include "G4GeometryTolerance.hh"
#include "G4LogicalBorderSurface.hh"
#include "G4MaterialPropertiesTable.hh"
#include "G4OpticalPhoton.hh"
#include "G4Region.hh"
#include "G4TransportationManager.hh"
#include "G4UIcommand.hh"
#include "G4UIdirectory.hh"
#include "G4UnitsTable.hh"
#include "G4Version.hh"
#include "RAT/GLG4HitPhoton.hh"
#include "RAT/GLG4VEventAction.hh"
#include "Randomize.hh"
#include "local_g4compat.hh"

G4UIdirectory *GLG4PMTOpticalModel::fgCmdDir = nullptr;

double GLG4PMTOpticalModel::surfaceTolerance = 0.0;

// constructor -- also handles all initialization
// 28-Jul-2006 WGS: Must define a G4Region for Fast Simulations
// (change from Geant 4.7 to Geant 4.8).
GLG4PMTOpticalModel::GLG4PMTOpticalModel(G4String modelName, G4Region *envelope_region, G4LogicalVolume *envelope_log,
        G4OpticalSurface *pc_opsurf, double efficiency_correction,
        double dynodeTop, double dynodeRadius, double prepulseProb,
        double photocathode_MINrho, double photocathode_MAXrho) : G4VFastSimulationModel(modelName, envelope_region) {
    surfaceTolerance = G4GeometryTolerance::GetInstance()->GetSurfaceTolerance();
    _verbosity = 0;
    _luxlevel = 3;
    _efficiency_correction = efficiency_correction;
    _dynodeTop = dynodeTop;
    _dynodeRadius = dynodeRadius;
    _prepulseProb = prepulseProb;
    _photocathode_MINrho = photocathode_MINrho;
    _photocathode_MAXrho = photocathode_MAXrho;

    // get material properties vectors
    // ... material properties of glass
    G4MaterialPropertiesTable *glass_pt = envelope_log->GetMaterial()->GetMaterialPropertiesTable();
    if (glass_pt == nullptr) {
        G4Exception(__FILE__, "Bad Properties", FatalException, "GLG4PMTOpticalModel: glass lacks a properties table!");
    }

    _rindex_glass = glass_pt->GetProperty("RINDEX");
    if (_rindex_glass == nullptr) {
        G4Exception(__FILE__, "Bad Properties", FatalException, "GLG4PMTOpticalModel: glass does not have RINDEX!");
    }

    _applyCorrection = true;
    if (_photocathode_MINrho == 0 || _photocathode_MAXrho == 0) {
        _applyCorrection = false;
    }

    // ... material properties of photocathode (first get photocathode surface)
    // here we assume that the first daughter volume is the "inner1" volume
    _inner1_phys = envelope_log->GetDaughter(0);

    // also retrieve the other volumes for use in DoIt() only
    // be VERY careful about how to do this
    _inner2_phys = envelope_log->GetDaughter(1);
    _central_gap_phys = envelope_log->GetDaughter(2);

    if (pc_opsurf == nullptr) {
        G4Exception(__FILE__, "Bad Properties", FatalException, "GLG4PMTOpticalModel: no photocathode optical surface!?!");
    }

    G4MaterialPropertiesTable *pc_pt = pc_opsurf->GetMaterialPropertiesTable();
    if (pc_pt == nullptr) {
        G4Exception(__FILE__, "Bad Properties", FatalException, "GLG4PMTOpticalModel: photocathode lacks a properties table!");
    }

    _inner1_solid = _inner1_phys->GetLogicalVolume()->GetSolid();

    _rindex_photocathode = pc_pt->GetProperty("RINDEX");
    if (_rindex_photocathode == nullptr) {
        G4Exception(__FILE__, "Bad Properties", FatalException, "GLG4PMTOpticalModel: photocathode does not have RINDEX!");
    }

    _kindex_photocathode = pc_pt->GetProperty("KINDEX");
    if (_kindex_photocathode == nullptr) {
        G4Exception(__FILE__, "Bad Properties", FatalException, "GLG4PMTOpticalModel: photocathode does not have KINDEX!");
    }

    _thickness_photocathode = pc_pt->GetProperty("THICKNESS");
    if (_thickness_photocathode == nullptr) {
        G4Exception(__FILE__, "Bad Properties", FatalException, "GLG4PMTOpticalModel: photocathode does not have THICKNESS!");
    }

    _efficiency_photocathode = pc_pt->GetProperty("EFFICIENCY");
    if (_efficiency_photocathode == nullptr) {
        G4Exception(__FILE__, "Bad Properties", FatalException, "GLG4PMTOpticalModel: photocathode does not have EFFICIENCY!");
    }

    // initialize _photon_energy to a nonsense value to indicate that the other
    // values are not initialized
    _photon_energy = -1.0;

    // make sure the B efficiency table is initially empty
    EfficiencyCorrection.clear();

    // add UI commands
    if (fgCmdDir == nullptr) {
        fgCmdDir = new G4UIdirectory("/PMTOpticalModel/");
        fgCmdDir->SetGuidance("PMT optical model control.");
        G4UIcommand *cmd;

        cmd = new G4UIcommand("/PMTOpticalModel/verbose", this);
        cmd->SetGuidance(
                "Set verbose level\n"
                " 0 == quiet\n"
                " 1 == minimal entrance/exit info\n"
                " 2 == +print verbose tracking info\n"
                " >= 10  +lots of info on thin photocathode calcs\n");
        cmd->SetParameter(new G4UIparameter("level", 'i', false));

        cmd = new G4UIcommand("/PMTOpticalModel/luxlevel", this);
        cmd->SetGuidance(
                "Set \"luxury level\" for PMT Optical Model\n"
                " 0 == standard \"black bucket\": photons stop in PC, maybe make pe, \n"
                " 1 == shiny translucent brown film: photons only stop if they make a "
                "PE, otherwise 50/50 chance of reflecting/transmitting\n"
                " 2 or greater == full model\n"
                "The default value is 3.");
        cmd->SetParameter(new G4UIparameter("level", 'i', false));

        cmd = new G4UIcommand("/PMTOpticalModel/BcorrTable", this);
        cmd->SetGuidance("Dump magnetic efficiency correction table\n");
    }
}

// destructor
GLG4PMTOpticalModel::~GLG4PMTOpticalModel() {
    // nothing to delete
    // Note: The "MaterialPropertyVector"s are owned by the material, not us.
}

// IsApplicable() method overriding virtual function of G4VFastSimulationModel
// returns true if model is applicable to given particle.
// -- see also Geant4 docs
G4bool GLG4PMTOpticalModel::IsApplicable(const G4ParticleDefinition &particleType) {
    return (&particleType == G4OpticalPhoton::OpticalPhotonDefinition());
}

// ModelTrigger() method overriding virtual function of G4VFastSimulationModel
// returns true if model should take over this specific track.
// -- see also Geant4 docs
G4bool GLG4PMTOpticalModel::ModelTrigger(const G4FastTrack &fastTrack) {
    // we trigger if the track position is above the equator
    // or if it is on the equator and heading up
    if (fastTrack.GetPrimaryTrackLocalPosition().z() > surfaceTolerance) {
        return true;
    }
    if (fastTrack.GetPrimaryTrackLocalPosition().z() > -surfaceTolerance
            && fastTrack.GetPrimaryTrackLocalDirection().z() > 0.0) {
        return true;
    }
    return false;
}

// DoIt() method overriding virtual function of G4VFastSimulationModel
// does the fast simulation for this track.  It is basically a faster but
// complete tracking code for the two-volume case.  It is a monster.
// -- see also Geant4 docs and comments below
void GLG4PMTOpticalModel::DoIt(const G4FastTrack &fastTrack, G4FastStep &fastStep) {
    // Logic summary:
    //  1) If track is outside the "inner1" vacuum, then track
    //     is advanced to either the inner1/body interface or to the body/outside
    //     interface, whichever comes first.
    //   a) If track hits the body/outside interface, then we just update
    //      its position and time and return;
    //   b) else, we do the thin-layer reflection/transmission/absorption thing
    //      with n1=n_glass and n3=1.0:
    //    i) Make a binary random decision on whether to absorb a photon.
    //       Probability is equal to "weight" of track times absorption coeff.
    //       (If P > 1.0, weight hit by floor(P+G4UniformRand()).)
    //       If photon is absorbed, then we are done tracking.
    //    ii) A binary random decision is made on whether to reflect or
    //       refract (transmit) the remaining track, if any.
    //  2) If track is in the "inner1" vacuum (either on entry to DoIt or
    //     after transmission in step 1.b.ii), then we advance to the
    //     inner1/body interface (surface of inner1).  Then we do the
    //     thin-layer reflection/transmission/absoprtion thing exactly as
    //     in step 1.b, but with n1=1.0 and n3=n_glass.
    //  3) Steps 1 and 2 are repeated until track hits the body outer surface,
    //     descends below the equator, or is completely absorbed on the
    //     photocathode.  Note it is best to check if step 1 applies even
    //     after doing step 1, to avoid making assumptions about the geometry.
    //     (It could happen someday that we have a photocathode with a negative
    //     curvature someplace.)
    //
    // Tracking elsewhere in the PMT (in the vacuum or glass below the equator,
    // for example) is handled by the usual Geant4 tracking.  If we ever
    // need to handle more than two volumes or more than one surface, then
    // we should use a general Geant4 "navigator" as in ExN05EMShowerModel,
    // but for this simple case, we can be more efficient with this custom
    // coding.  -GHS.

    G4double dist, dist1;
    G4ThreeVector pos;
    G4ThreeVector dir;
    G4ThreeVector pol;
    G4ThreeVector norm;
    G4double time;
    G4int weight;
    G4double energy;
    G4double n_glass;
    G4VSolid *envelope_solid = fastTrack.GetEnvelopeSolid();
    enum EWhereAmI { kInGlass, kInVacuum } whereAmI;
    int ipmt = -1;

    // find which pmt we are in
    ipmt = GetPMTID(fastTrack);

    // get position and direction in local coordinates
    pos = fastTrack.GetPrimaryTrackLocalPosition();
    dir = fastTrack.GetPrimaryTrackLocalDirection();
    pol = fastTrack.GetPrimaryTrackLocalPolarization();

    G4ThreeVector posGlobal = fastTrack.GetPrimaryTrack()->GetPosition();

    // get weight and time
    time = fastTrack.GetPrimaryTrack()->GetGlobalTime();  // "global" is correct
    weight = (G4int)(fastTrack.GetPrimaryTrack()->GetWeight());

    // get n_glass, _n2, _k2, etc., for this wavelength
    energy = fastTrack.GetPrimaryTrack()->GetKineticEnergy();
    if (energy == _photon_energy) { // equal to last energy?
        // use old values
        if (_n1 == 1.0) {
            n_glass = _n3;
        }
        else {
            n_glass = _n1;
        }
<<<<<<< HEAD
    }
    else {
        _photon_energy = energy;
        _wavelength = CLHEP::twopi * CLHEP::hbarc / energy;
        n_glass = _rindex_glass->Value(energy);
        _n1 = n_glass;  // just in case we exit before setting _n1
        _n2 = _rindex_photocathode->Value(energy);
        _k2 = _kindex_photocathode->Value(energy);
        _n3 = 1.0;  // just in case we exit before setting _n3
        _efficiency = _efficiency_photocathode->Value(energy) * _efficiency_correction;
    }
=======
        pos += dist * dir;
        time += dist * n_glass / CLHEP::c_light;
        break;
      }
      pos += dist * dir;
      time += dist * n_glass / CLHEP::c_light;
      _n1 = n_glass;
      _n3 = 1.0;
    } else {  // in the "inner1" vacuum
      // advance to next interface
      dist = _inner1_solid->DistanceToOut(pos, dir);
      if (dist < 0.0) {
        G4cerr << "GLG4PMTOpticalModel::DoIt(): "
               << "Warning, strangeness detected! inner1->DistanceToOut()=" << dist << G4endl;
        dist = 0.0;
      }
      pos += dist * dir;
      time += dist / CLHEP::c_light;
      if (pos.z() < surfaceTolerance)  // we're passing through the equator
        break;
      _n1 = 1.0;
      _n3 = n_glass;
    }

    if (_verbosity >= 2) {
      G4cout << " " << iloop << " dist=" << dist << " newpos=" << pos << G4endl;
    }

    // get outward-pointing normal in local coordinates at this position
    norm = _inner1_solid->SurfaceNormal(pos);
    // reverse sign if incident from glass, so normal points into region "3"
    if (whereAmI == kInGlass) norm *= -1.0;  // in principle, this is more efficient than norm= -norm;

    // set _thickness and _cos_theta1
    _thickness = _thickness_photocathode->Value(pos.z());
    _cos_theta1 = dir * norm;
    if (_cos_theta1 < 0.0) {
#ifdef G4DEBUG
      G4cerr << "GLG4PMTOpticalModel::DoIt(): "
             << " The normal points the wrong way!" << newline
             << "  norm: " << norm << G4endl << "  dir:  " << dir << G4endl << "  _cos_theta1:  " << _cos_theta1
             << G4endl << "  pos:  " << pos << G4endl << "  whereAmI:  " << (int)(whereAmI) << G4endl
             << " Reversing normal!" << G4endl;
#endif
      _cos_theta1 = -_cos_theta1;
      norm = -norm;
    }

    // Now calculate coefficients
    CalculateCoefficients();

    // Calculate Transmission, Reflection, and Absorption coefficients
    G4double T, R, A, An, collection_eff;
    G4double E_s2;
    if (_sin_theta1 > 0.0) {
      E_s2 = (pol * dir.cross(norm)) / _sin_theta1;
      E_s2 *= E_s2;
    } else
      E_s2 = 0.0;
    T = fT_s * E_s2 + fT_p * (1.0 - E_s2);
    R = fR_s * E_s2 + fR_p * (1.0 - E_s2);
    A = 1.0 - (T + R);
    An = 1.0 - (fT_n + fR_n);           // The absorption at normal incidence
    collection_eff = _efficiency / An;  // net QE = _efficiency for normal inc.
>>>>>>> 84768d9d

    // initialize "whereAmI"
    // we must check to see if we are in ANY of the vacuum regions
    if ((fastTrack.GetPrimaryTrack()->GetVolume() == _inner1_phys)
          ||  (fastTrack.GetPrimaryTrack()->GetVolume() == _inner2_phys)
          ||  (fastTrack.GetPrimaryTrack()->GetVolume() == _central_gap_phys)) {
        whereAmI = kInVacuum;
    }
    else {
        whereAmI = kInGlass;
     }

    // print verbose info
    if (_verbosity > 0) {
        G4cout.flush();
        G4cout << "> Enter GLG4PMTOpticalModel, ipmt=" << ipmt << (whereAmI == kInVacuum ? " vacuum" : " glass")
            << ", pos=" << pos << ", dir=" << dir << ", weight=" << weight << ", pol=" << pol
            << ", energy=" << _photon_energy << ", wavelength=" << _wavelength << ", (n1,n3,n2,k2,efficiency)=(" << _n1
            << "," << _n3 << "," << _n2 << "," << _k2 << "," << _efficiency << ")" << newline;
    }
    _rho = sqrt(pow(pos.x(), 2) + pow(pos.y(), 2));
    _rhoAvg = (_photocathode_MINrho + _photocathode_MAXrho) / 2.0;
    _rhoDif = (_photocathode_MAXrho - _photocathode_MINrho);
    _erfProb = 1.0 - 0.5 * (TMath::Erf(4.0 * (_rho - _rhoAvg) / _rhoDif) + 1);

    G4int iloop;
    G4int max_iloop = 100;
    for (iloop = 0; iloop < max_iloop; iloop++) {
        if (whereAmI == kInGlass) {  // in the glass
            // advance to next interface
            dist1 = envelope_solid->DistanceToOut(pos, dir);
            dist = _inner1_solid->DistanceToIn(pos, dir);
            if (dist1 < dist) {
                // we hit the envelope outer surface, not the inner surface
                dist = dist1;
                if (dir.z() < 0.0) { // headed towards equator?
                    // make sure we don't cross the equator
                    dist1 = -pos.z() / dir.z();  // distance to equator
                    if (dist1 < dist) {
                        dist = dist1;
                    }
                }
                pos += dist * dir;
                time += dist * n_glass / CLHEP::c_light;
                break;
            }
            pos += dist * dir;
            time += dist * n_glass / CLHEP::c_light;
            _n1 = n_glass;
            _n3 = 1.0;
        } else {  // in the "inner1" vacuum
            // advance to next interface
            dist = _inner1_solid->DistanceToOut(pos, dir);
            if (dist < 0.0) {
                G4cerr << "GLG4PMTOpticalModel::DoIt(): "
                    << "Warning, strangeness detected! inner1->DistanceToOut()=" << dist << G4endl;
                dist = 0.0;
            }
            pos += dist * dir;
            time += dist / CLHEP::c_light;
            if (pos.z() < surfaceTolerance) {  // we're passing through the equator
                break;
             }
            _n1 = 1.0;
            _n3 = n_glass;
        }

        if (_verbosity >= 2) {
            G4cout << " " << iloop << " dist=" << dist << " newpos=" << pos << G4endl;
        }

        // get outward-pointing normal in local coordinates at this position
        norm = _inner1_solid->SurfaceNormal(pos);
        // reverse sign if incident from glass, so normal points into region "3"
        if (whereAmI == kInGlass) {
            norm *= -1.0;  // in principle, this is more efficient than norm= -norm;
        }

        // set _thickness and _cos_theta1
        _thickness = _thickness_photocathode->Value(pos.z());
        _cos_theta1 = dir * norm;
        if (_cos_theta1 < 0.0) {
            G4cerr << "GLG4PMTOpticalModel::DoIt(): "
                << " The normal points the wrong way!" << newline
                << "  norm: " << norm << G4endl << "  dir:  " << dir << G4endl << "  _cos_theta1:  " << _cos_theta1
                << G4endl << "  pos:  " << pos << G4endl << "  whereAmI:  " << (int)(whereAmI) << G4endl
                << " Reversing normal!" << G4endl;
            _cos_theta1 = -_cos_theta1;
            norm = -norm;
        }

        // Now calculate coefficients
        CalculateCoefficients();

        // Calculate Transmission, Reflection, and Absorption coefficients
        G4double T, R, A, An, collection_eff;
        G4double E_s2;
        if (_sin_theta1 > 0.0) {
            E_s2 = (pol * dir.cross(norm)) / _sin_theta1;
            E_s2 *= E_s2;
        }
        else {
            E_s2 = 0.0;
        }

        T = fT_s * E_s2 + fT_p * (1.0 - E_s2);
        R = fR_s * E_s2 + fR_p * (1.0 - E_s2);
        A = 1.0 - (T + R);
        An = 1.0 - (fT_n + fR_n);           // The absorption at normal incidence
        collection_eff = _efficiency / An;  // net QE = _efficiency for normal inc.

#ifdef G4DEBUG
        if (A < 0.0 || A > 1.0 || collection_eff < 0.0 || collection_eff > 1.0) {
            G4cerr << "GLG4PMTOpticalModel::DoIt(): Strange coefficients!" << newline;
            G4cout << "T, R, A, An, weight: " << T << " " << R << " " << A << " " << An << " " << weight << G4endl;
            G4cout << "collection eff, std QE: " << collection_eff << " " << _efficiency << G4endl;
            G4cout << "=========================================================" << G4endl;
            A = collection_eff = 0.5;  // safe values???
        }
#endif

        collection_eff *= RAT::PhotonThinning::GetFactor();
        if (collection_eff > 1.0) {
            RAT::Log::Die(dformat("PMT collection efficiency of %f is >1.0! Is thin_factor too big?", collection_eff));
        }

        // Now decide how many pe we make.
        // When weight == 1, probability of a pe is A*collection_eff.
        // There is a certain correlation between "a pe is made" and
        // "the track is absorbed", which is implemented correctly below for
        // the weight == 1 case, and as good as can be done for weight>1 case.
        G4double mean_N_pe = weight * A * collection_eff;
        if (EfficiencyCorrection.count(ipmt)) {
            if (EfficiencyCorrection[ipmt] >= 0) {
                mean_N_pe *= EfficiencyCorrection[ipmt];
            }
            else {
                G4cout << "GLG4PMTOpticalModel[" << GetName() << "] warning: individual efficiency correction for PMT " << ipmt
                    << " is " << EfficiencyCorrection[ipmt] << ", resetting to 1" << newline;
                EfficiencyCorrection[ipmt] = 1.0;
            }
        }
        G4double ranno_absorb = G4UniformRand();
        G4int N_pe = (G4int)(mean_N_pe + (1.0 - ranno_absorb));
        // if the photon was transmitted into the vacuum in the last step, check
        // for prepulsing using the renormalized prepulsing probability
        bool prepulse = false;
        if (N_pe == 0 && whereAmI == kInVacuum && _prepulseProb > 0.0 && dir.z() < 0.0) {
            double ddist = (_dynodeTop - pos.z()) / dir.z();
            G4ThreeVector posAtDynodeZ = pos + ddist * dir;
            if (sqrt(pow(posAtDynodeZ.x(), 2) + pow(posAtDynodeZ.y(), 2)) < _dynodeRadius) {
                if (G4UniformRand() < _prepulseProb / fT_n) {
                    N_pe = 1;
                    prepulse = true;
                    pos = posAtDynodeZ;
                }
            }
        }

        if (N_pe > 0) {
            if (!_applyCorrection || G4UniformRand() <= _erfProb)  { // MFB
                GLG4HitPhoton *hit_photon = new GLG4HitPhoton();
                hit_photon->SetPMTID((int)ipmt);
                hit_photon->SetTime((double)time);
                hit_photon->SetKineticEnergy((double)energy);
                hit_photon->SetPosition((double)pos.x(), (double)pos.y(), (double)pos.z());
                hit_photon->SetMomentum((double)dir.x(), (double)dir.y(), (double)dir.z());
                hit_photon->SetPolarization((double)pol.x(), (double)pol.y(), (double)pol.z());
                hit_photon->SetCount(N_pe);
                hit_photon->SetTrackID(fastTrack.GetPrimaryTrack()->GetTrackID());
                const G4VProcess *creatorProcess = fastTrack.GetPrimaryTrack()->GetCreatorProcess();
                if (creatorProcess) {
                    hit_photon->SetCreatorProcess(creatorProcess->GetProcessName());
                }
                hit_photon->SetPrepulse(prepulse);
                GLG4VEventAction::GetTheHitPMTCollection()->DetectPhoton(hit_photon);
                if (prepulse) {
                    break;
                }
                if (_verbosity >= 2) {
                    G4cout << "GLG4PMTOpticalModel made " << N_pe << " pe" << newline;
                }
            }
        }

        // Now maybe absorb the track.
        // The probability is independent of weight, and the entire
        // track is either absorbed or not as a whole.
        // This is consistent with how the track is treated in other
        // processes (absorption, G4OpBoundary, etc.), and the statistics
        // for the final number of pe detected overall is made consistent
        // by the poissonian statistics of number of tracks implemented in
        // GLG4Scint.  (Actually, for weights > 1, the correlation between
        // number absorbed and number transmitted/reflected and subsequently
        // absorbed cannot be made as big as it should be, so the width of
        // the distribution of the total number of pe per event will be slightly
        // too large.  Only the weight=1 case is "guaranteed" to get everything
        // correct, assuming there are no bugs in the code.)
        if (ranno_absorb < A) {
            weight = 0;
            if (_verbosity >= 2) {
                G4cout << "GLG4PMTOpticalModel absorbed track" << newline;
            }
            break;
        }

        // reflect or refract the unabsorbed track
        if (G4UniformRand() < R / (R + T)) {  // reflect
            Reflect(dir, pol, norm);
            if (_verbosity >= 2) {
                G4cout << "GLG4PMTOpticalModel reflects track" << newline;
            }
        }
        else {  // transmit
            Refract(dir, pol, norm);
            if (whereAmI == kInGlass) {
                whereAmI = kInVacuum;
            }
            else {
                whereAmI = kInGlass;
            }

            if (_verbosity >= 2) {
                G4cout << "GLG4PMTOpticalModel transmits track, now in " << (whereAmI == kInVacuum ? " vacuum" : " glass") << G4endl;
            }
        }
    }

    fastStep.SetPrimaryTrackFinalPosition(pos);
    fastStep.SetPrimaryTrackFinalTime(time);
    fastStep.SetPrimaryTrackFinalMomentum(dir);
    fastStep.SetPrimaryTrackFinalPolarization(pol);
    // fastStep.SetPrimaryTrackPathLength( trackLength ); // does anyone care?
    if (weight <= 0) {
        fastStep.ProposeTrackStatus(fStopAndKill);
        if (weight < 0) {
            G4cerr << "GLG4PMTOpticalModel::DoIt(): Logic error, weight = " << weight << G4endl;
        }
    }
    else {
        // in case multiphoton has been partly absorbed and partly reflected
        fastStep.SetPrimaryTrackFinalEventBiasingWeight(weight);
    }

    if (iloop >= max_iloop) {
        G4cerr << "GLG4PMTOpticalModel::DoIt(): Too many loops, particle trapped! Killing it." << G4endl;
        fastStep.ProposeTrackStatus(fStopAndKill);
    }

    if (_verbosity > 0) {
        G4cout.flush();
        G4cout << "> Exit GLG4PMTOpticalModel, ipmt=" << ipmt << (whereAmI == kInVacuum ? " vacuum" : " glass")
            << ", pos=" << pos << ", dir=" << dir << ", weight=" << weight << ", pol=" << pol << ", iloop=" << iloop
            << newline;
    }

    return;
}

// CalculateCoefficients() method used by DoIt() above.
// *** THE PHYSICS, AT LAST!!! :-) ***
// Correct formalism implemented by Dario Motta (CEA-Saclay) 23 Feb 2005

void GLG4PMTOpticalModel::CalculateCoefficients()
    // calculate and set fR_s, etc.
{
    if (_luxlevel <= 0) {
        // no reflection or transmission, just a black "light bucket"
        // 100% absorption, and QE will be renormalized later
        fR_s = fR_p = 0.0;
        fT_s = fT_p = 0.0;
        fR_n = 0.0;
        fT_n = 0.0;
        return;
    }
    else if (_luxlevel == 1) {
        // this is what was calculated before, when we had no good defaults
        // for cathode thickness and complex rindex
        // set normal incidence coefficients: 50/50 refl/transm if not absorb.
        fR_n = fT_n = 0.5 * (1.0 - _efficiency);
        // set sines and cosines
        _sin_theta1 = sqrt(1.0 - _cos_theta1 * _cos_theta1);
        _sin_theta3 = _n1 / _n3 * _sin_theta1;
        if (_sin_theta3 > 1.0) {
            // total non-transmission -- what to do?
            // total reflection or absorption
            _cos_theta3 = 0.0;
            fR_s = fR_p = 1.0 - _efficiency;
            fT_s = fT_p = 0.0;
            return;
        }
        _cos_theta3 = sqrt(1.0 - _sin_theta3 * _sin_theta3);
        fR_s = fR_p = fR_n;
        fT_s = fT_p = fT_n;
        return;
    }
    // else...

    // declare the prototypes of some useful functions
    G4complex carcsin(G4complex theta);  // complex sin^-1
    G4complex gfunc(G4complex ni, G4complex nj, G4complex ti, G4complex tj);
    G4complex rfunc(G4complex ni, G4complex nj, G4complex ti, G4complex tj);
    G4complex trfunc(G4complex ni, G4complex nj, G4complex ti, G4complex tj, G4complex tk);

    // declare some useful constants
    G4complex _n2comp(_n2, -_k2);  // complex photocathode refractive index
    G4complex eta = CLHEP::twopi * _n2comp * _thickness / _wavelength;
    G4complex zi(0., 1.);  // imaginary unit

    // declare local variables

    G4complex theta1, theta2, theta3, delta;  // geometric parameters
    G4complex r12, r23, t12, t21,
              t23;               // reflection- and transmission-related terms
    G4complex ampr, ampt;  // relfection and transmission amplitudes

    // first set sines and cosines
    _sin_theta1 = sqrt(1.0 - _cos_theta1 * _cos_theta1);
    _sin_theta3 = _n1 / _n3 * _sin_theta1;
    if (_sin_theta3 > 1.0) {
        // total non-transmission -- what to do???
        // these variables only used to decide refracted track direction,
        // so doing the following should be okay:
        _sin_theta3 = 1.0;
    }
    _cos_theta3 = sqrt(1.0 - _sin_theta3 * _sin_theta3);

    // Determine all angles
    theta1 = asin(_sin_theta1);                       // incidence angle
    theta2 = carcsin((_n1 / _n2comp) * _sin_theta1);  // complex angle in the photocathode
    theta3 = carcsin((_n2comp / _n3) * sin(theta2));  // angle of refraction into vacuum
    if (imag(theta3) < 0.) {
        theta3 = conj(theta3);     // needed! (sign ambiguity arcsin)
    }

    delta = eta * cos(theta2);

    // Calculation for the s-polarization

    r12 = rfunc(_n1, _n2comp, theta1, theta2);
    r23 = rfunc(_n2comp, _n3, theta2, theta3);
    t12 = trfunc(_n1, _n2comp, theta1, theta1, theta2);
    t21 = trfunc(_n2comp, _n1, theta2, theta2, theta1);
    t23 = trfunc(_n2comp, _n3, theta2, theta2, theta3);

    ampr = r12 + (t12 * t21 * r23 * exp(-2. * zi * delta)) / (1. + r12 * r23 * exp(-2. * zi * delta));
    ampt = (t12 * t23 * exp(-zi * delta)) / (1. + r12 * r23 * exp(-2. * zi * delta));

    // And finally...!
    fR_s = real(ampr * conj(ampr));
    fT_s = real(gfunc(_n3, _n1, theta3, theta1) * ampt * conj(ampt));

    // Calculation for the p-polarization

    r12 = rfunc(_n1, _n2comp, theta2, theta1);
    r23 = rfunc(_n2comp, _n3, theta3, theta2);
    t12 = trfunc(_n1, _n2comp, theta1, theta2, theta1);
    t21 = trfunc(_n2comp, _n1, theta2, theta1, theta2);
    t23 = trfunc(_n2comp, _n3, theta2, theta3, theta2);

    ampr = r12 + (t12 * t21 * r23 * exp(-2. * zi * delta)) / (1. + r12 * r23 * exp(-2. * zi * delta));
    ampt = (t12 * t23 * exp(-zi * delta)) / (1. + r12 * r23 * exp(-2. * zi * delta));

    // And finally...!
    fR_p = real(ampr * conj(ampr));
    fT_p = real(gfunc(_n3, _n1, theta3, theta1) * ampt * conj(ampt));

    // Now calculate the reference values at normal incidence (to scale QE)

    delta = eta;
    // Calculation for both polarization (the same at normal incidence)
    r12 = rfunc(_n1, _n2comp, 0., 0.);
    r23 = rfunc(_n2comp, _n3, 0., 0.);
    t12 = trfunc(_n1, _n2comp, 0., 0., 0.);
    t21 = trfunc(_n2comp, _n1, 0., 0., 0.);
    t23 = trfunc(_n2comp, _n3, 0., 0., 0.);

    ampr = r12 + (t12 * t21 * r23 * exp(-2. * zi * delta)) / (1. + r12 * r23 * exp(-2. * zi * delta));
    ampt = (t12 * t23 * exp(-zi * delta)) / (1. + r12 * r23 * exp(-2. * zi * delta));

    // And finally...!
    fR_n = real(ampr * conj(ampr));
    fT_n = real(gfunc(_n3, _n1, 0., 0.) * ampt * conj(ampt));

#ifdef G4DEBUG
    if (_verbosity >= 10) {
        G4cout << "=> lam, n1, n2: " << _wavelength / nanometer << " " << _n1 << " " << _n2comp << G4endl;
        G4cout << "=> Angles: " << real(theta1) / degree << " " << theta2 / degree << " " << theta3 / degree << G4endl;
        G4cout << "Rper, Rpar, Tper, Tpar: " << fR_s << " " << fR_p << " " << fT_s << " " << fT_p;
        G4cout << "\nRn, Tn : " << fR_n << " " << fT_n;
        G4cout << "\n-------------------------------------------------------" << G4endl;
    }
#endif
}

G4complex carcsin(G4complex theta)  // complex sin^-1
{
    G4complex zi(0., 1.);
    G4complex value = (1. / zi) * (log(zi * theta + sqrt(1. - theta * theta)));
    return value;
}

G4complex gfunc(G4complex ni, G4complex nj, G4complex ti, G4complex tj) {
    G4complex value = (ni * cos(ti)) / (nj * cos(tj));
    return value;
}

G4complex rfunc(G4complex ni, G4complex nj, G4complex ti, G4complex tj) {
    G4complex value = (ni * cos(ti) - nj * cos(tj)) / (ni * cos(ti) + nj * cos(tj));
    return value;
}

G4complex trfunc(G4complex ni, G4complex nj, G4complex ti, G4complex tj, G4complex tk) {
    G4complex value = 2. * (ni * cos(ti)) / (ni * cos(tj) + nj * cos(tk));
    return value;
}

// Reflect() method, used by DoIt()
void GLG4PMTOpticalModel::Reflect(G4ThreeVector &dir, G4ThreeVector &pol, G4ThreeVector &norm) {
    dir -= 2. * (dir * norm) * norm;
    pol -= 2. * (pol * norm) * norm;
}

// Refract() method, used by DoIt()
void GLG4PMTOpticalModel::Refract(G4ThreeVector &dir, G4ThreeVector &pol, G4ThreeVector &norm) {
    dir = (_cos_theta3 - _cos_theta1 * _n1 / _n3) * norm + (_n1 / _n3) * dir;
    pol = (pol - (pol * dir) * dir).unit();
}

// user command handling functions
void GLG4PMTOpticalModel::SetNewValue(G4UIcommand *command, G4String newValues) {
    G4String commandName = command->GetCommandName();
    if (commandName == "verbose") {
        _verbosity = strtol((const char *)newValues, nullptr, 0);
    }
    else if (commandName == "luxlevel") {
        _luxlevel = strtol((const char *)newValues, nullptr, 0);
    }
    else if (commandName == "BcorrTable") {
        DumpEfficiencyCorrectionTable();
    }
    else {
        G4cerr << "No PMTOpticalModel command named " << commandName << G4endl;
    }
    return;
}

G4String GLG4PMTOpticalModel::GetCurrentValue(G4UIcommand *command) {
    G4String commandName = command->GetCommandName();
    if (commandName == "verbose") {
        char outbuff[64];
        sprintf(outbuff, "%d", _verbosity);
        return G4String(outbuff);
    }
    else if (commandName == "luxlevel") {
        char outbuff[64];
        sprintf(outbuff, "%d", _luxlevel);
        return G4String(outbuff);
    }
    else {
        return (commandName + " is not a valid PMTOpticalModel command");
    }
}

int GLG4PMTOpticalModel::GetPMTID(const G4FastTrack &fastTrack) {
    int iDepth;
    auto handle = fastTrack.GetPrimaryTrack()->GetTouchableHandle();
    for (iDepth = 0; iDepth < handle->GetHistoryDepth(); iDepth++) {
        const std::string volName = handle->GetVolume(iDepth)->GetName();
        const size_t envelopeHistory = volName.find("_pmtenv_");
        if (envelopeHistory != std::string::npos) {
            return handle->GetCopyNumber(iDepth);
        }
    }
    RAT::Log::Die("OpticalModelBase::GetPMTID: Cannot decode PMT ID.");
    return -1;
}<|MERGE_RESOLUTION|>--- conflicted
+++ resolved
@@ -255,7 +255,6 @@
         else {
             n_glass = _n1;
         }
-<<<<<<< HEAD
     }
     else {
         _photon_energy = energy;
@@ -267,72 +266,6 @@
         _n3 = 1.0;  // just in case we exit before setting _n3
         _efficiency = _efficiency_photocathode->Value(energy) * _efficiency_correction;
     }
-=======
-        pos += dist * dir;
-        time += dist * n_glass / CLHEP::c_light;
-        break;
-      }
-      pos += dist * dir;
-      time += dist * n_glass / CLHEP::c_light;
-      _n1 = n_glass;
-      _n3 = 1.0;
-    } else {  // in the "inner1" vacuum
-      // advance to next interface
-      dist = _inner1_solid->DistanceToOut(pos, dir);
-      if (dist < 0.0) {
-        G4cerr << "GLG4PMTOpticalModel::DoIt(): "
-               << "Warning, strangeness detected! inner1->DistanceToOut()=" << dist << G4endl;
-        dist = 0.0;
-      }
-      pos += dist * dir;
-      time += dist / CLHEP::c_light;
-      if (pos.z() < surfaceTolerance)  // we're passing through the equator
-        break;
-      _n1 = 1.0;
-      _n3 = n_glass;
-    }
-
-    if (_verbosity >= 2) {
-      G4cout << " " << iloop << " dist=" << dist << " newpos=" << pos << G4endl;
-    }
-
-    // get outward-pointing normal in local coordinates at this position
-    norm = _inner1_solid->SurfaceNormal(pos);
-    // reverse sign if incident from glass, so normal points into region "3"
-    if (whereAmI == kInGlass) norm *= -1.0;  // in principle, this is more efficient than norm= -norm;
-
-    // set _thickness and _cos_theta1
-    _thickness = _thickness_photocathode->Value(pos.z());
-    _cos_theta1 = dir * norm;
-    if (_cos_theta1 < 0.0) {
-#ifdef G4DEBUG
-      G4cerr << "GLG4PMTOpticalModel::DoIt(): "
-             << " The normal points the wrong way!" << newline
-             << "  norm: " << norm << G4endl << "  dir:  " << dir << G4endl << "  _cos_theta1:  " << _cos_theta1
-             << G4endl << "  pos:  " << pos << G4endl << "  whereAmI:  " << (int)(whereAmI) << G4endl
-             << " Reversing normal!" << G4endl;
-#endif
-      _cos_theta1 = -_cos_theta1;
-      norm = -norm;
-    }
-
-    // Now calculate coefficients
-    CalculateCoefficients();
-
-    // Calculate Transmission, Reflection, and Absorption coefficients
-    G4double T, R, A, An, collection_eff;
-    G4double E_s2;
-    if (_sin_theta1 > 0.0) {
-      E_s2 = (pol * dir.cross(norm)) / _sin_theta1;
-      E_s2 *= E_s2;
-    } else
-      E_s2 = 0.0;
-    T = fT_s * E_s2 + fT_p * (1.0 - E_s2);
-    R = fR_s * E_s2 + fR_p * (1.0 - E_s2);
-    A = 1.0 - (T + R);
-    An = 1.0 - (fT_n + fR_n);           // The absorption at normal incidence
-    collection_eff = _efficiency / An;  // net QE = _efficiency for normal inc.
->>>>>>> 84768d9d
 
     // initialize "whereAmI"
     // we must check to see if we are in ANY of the vacuum regions
@@ -343,7 +276,7 @@
     }
     else {
         whereAmI = kInGlass;
-     }
+    }
 
     // print verbose info
     if (_verbosity > 0) {
@@ -383,7 +316,8 @@
             time += dist * n_glass / CLHEP::c_light;
             _n1 = n_glass;
             _n3 = 1.0;
-        } else {  // in the "inner1" vacuum
+        }
+        else {  // in the "inner1" vacuum
             // advance to next interface
             dist = _inner1_solid->DistanceToOut(pos, dir);
             if (dist < 0.0) {
@@ -415,11 +349,13 @@
         _thickness = _thickness_photocathode->Value(pos.z());
         _cos_theta1 = dir * norm;
         if (_cos_theta1 < 0.0) {
+#ifdef G4DEBUG
             G4cerr << "GLG4PMTOpticalModel::DoIt(): "
                 << " The normal points the wrong way!" << newline
                 << "  norm: " << norm << G4endl << "  dir:  " << dir << G4endl << "  _cos_theta1:  " << _cos_theta1
                 << G4endl << "  pos:  " << pos << G4endl << "  whereAmI:  " << (int)(whereAmI) << G4endl
                 << " Reversing normal!" << G4endl;
+#endif
             _cos_theta1 = -_cos_theta1;
             norm = -norm;
         }
